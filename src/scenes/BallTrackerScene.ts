--- conflicted
+++ resolved
@@ -83,7 +83,6 @@
       }
       if (this.domStatus) this.domStatus.textContent = "Cover the camera with the glowing ball to auto-calibrate.";
     });
-<<<<<<< HEAD
     
     // Add event listener for the HTML back button
     const backBtn = document.getElementById("backBtn") as HTMLButtonElement | null;
@@ -91,7 +90,6 @@
       this.cleanup();
       this.scene.start('Settings');
     });
-=======
 
     this.hueTolSlider?.addEventListener("input", () => {
       const deg = Number(this.hueTolSlider!.value);
@@ -117,7 +115,6 @@
 
     // Create back button
     this.createBackButton();
->>>>>>> b0ed2512
   }
 
   private createHTMLControls() {
@@ -153,13 +150,7 @@
           <span style="font-size:12px;letter-spacing:0.08em;text-transform:uppercase;color:#8f9bb9;margin-bottom:2px;display:block;">HSV Window</span>
           <span id="paramDisplay" style="font-variant-numeric:tabular-nums;font-size:15px;color:#e8f1ff;">–</span>
         </div>
-<<<<<<< HEAD
-        <div style="
-          display: flex;
-          gap: 10px;
-          margin-top: 4px;
-        ">
-          <button id="backBtn" style="
+  <button id="backBtn" style="
             flex: 0.3;
             padding: 10px 0;
             border: none;
@@ -172,22 +163,6 @@
             cursor: pointer;
             transition: transform 0.2s ease, opacity 0.2s ease;
           ">Back</button>
-          <button id="startBtn" style="
-            flex: 0.7;
-            padding: 10px 0;
-            border: none;
-            border-radius: 10px;
-            background: linear-gradient(135deg, #2f7bff, #58c6ff);
-            color: #fff;
-            font-weight: 600;
-            letter-spacing: 0.08em;
-            text-transform: uppercase;
-            cursor: pointer;
-            transition: transform 0.2s ease, opacity 0.2s ease;
-          ">Start Camera</button>
-        </div>
-=======
->>>>>>> b0ed2512
       </div>
       <div id="hueControl" style="margin-bottom:12px;">
         <label for="slider-hTol" style="display:block;font-size:12px;letter-spacing:0.08em;text-transform:uppercase;color:#8f9bb9;margin-bottom:4px;">Hue Tolerance<span id="value-hTol" style="margin-left:6px;font-size:13px;color:#e8f1ff;">16°</span></label>
