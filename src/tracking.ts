--- conflicted
+++ resolved
@@ -62,13 +62,11 @@
   private cvReady = false;
   private started = false;
   private cvReadyPromise: Promise<void>;
-<<<<<<< HEAD
   private readonly targetFrameMs = 1000 / 30;
   private lastProcessTime = 0;
   private fpsWindowStart = performance.now();
   private processedFrames = 0;
   private lowFpsAlertShown = false;
-=======
   private mode: Mode = "idle";
   private uniformStreak = 0;
   private uniformSample: [number, number, number] | null = null;
@@ -77,7 +75,6 @@
   private historyVal: number[] = [];
   private readonly historySize = 30;
   private adaptiveFramesRemaining = 0;
->>>>>>> dfc6d72b
 
   constructor(width = 640, height = 480) {
     this.W = width;
@@ -227,6 +224,20 @@
     const outImgData = new ImageData(new Uint8ClampedArray(show.data), this.W, this.H);
     this.maskCtx.putImageData(outImgData, 0, 0);
     show.delete();
+
+    this.processedFrames++;
+    const windowElapsed = now - this.fpsWindowStart;
+    if (windowElapsed >= 1000) {
+      const fps = (this.processedFrames * 1000) / windowElapsed;
+      if (fps < 30 && !this.lowFpsAlertShown) {
+        alert("OpenCV processing below 30 FPS");
+        this.lowFpsAlertShown = true;
+      }
+      this.processedFrames = 0;
+      this.fpsWindowStart = now;
+    }
+
+    return true;
   }
 
   private applyParams(params: SweepParams): SweepResult | null {
@@ -305,28 +316,6 @@
       };
     }
 
-<<<<<<< HEAD
-    // Draw mask/edges into maskCanvas for display in Phaser
-    const show = new cv.Mat();
-    cv.cvtColor(contourSource, show, cv.COLOR_GRAY2RGBA);
-    const outImgData = new ImageData(new Uint8ClampedArray(show.data), this.W, this.H);
-    this.maskCtx.putImageData(outImgData, 0, 0);
-    show.delete();
-
-    this.processedFrames++;
-    const windowElapsed = now - this.fpsWindowStart;
-    if (windowElapsed >= 1000) {
-      const fps = (this.processedFrames * 1000) / windowElapsed;
-      if (fps < 30 && !this.lowFpsAlertShown) {
-        alert("OpenCV processing below 30 FPS");
-        this.lowFpsAlertShown = true;
-      }
-      this.processedFrames = 0;
-      this.fpsWindowStart = now;
-    }
-
-    return true;
-=======
     return best;
   }
 
@@ -501,6 +490,5 @@
     if (values.length <= 1) return 0;
     const variance = values.reduce((sum, v) => sum + Math.pow(v - mean, 2), 0) / (values.length - 1);
     return Math.sqrt(variance);
->>>>>>> dfc6d72b
   }
 }