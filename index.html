--- conflicted
+++ resolved
@@ -1,31 +1,33 @@
 <!doctype html>
 <html lang="en">
+
 <head>
-<<<<<<< HEAD
-    <meta charset="UTF-8" />
-    <link rel="icon" type="image/png" href="/favicon.png" />
-    <meta name="viewport" content="width=device-width, initial-scale=1.0" />
-    <link rel="stylesheet" href="/style.css">
-    
-    <!-- Preload fonts to prevent loading issues -->
-    <link rel="preload" href="/PressStart2P-Regular.ttf" as="font" type="font/ttf" crossorigin>
-    <link rel="preload" href="/Neometric-Regular.otf" as="font" type="font/otf" crossorigin>
-    
-    <title>Rocket Racer</title>
-=======
+  <link rel="icon" type="image/png" href="/favicon.png" />
+  <link rel="stylesheet" href="/style.css">
+
+  <!-- Preload fonts to prevent loading issues -->
+  <link rel="preload" href="/PressStart2P-Regular.ttf" as="font" type="font/ttf" crossorigin>
+  <link rel="preload" href="/Neometric-Regular.otf" as="font" type="font/otf" crossorigin>
   <meta charset="UTF-8" />
   <meta name="viewport" content="width=device-width, initial-scale=1.0" />
-  <title>Ping-Pong Ball Tracker</title>
+  <title>Rocket Racer</title>
   <script async src="https://docs.opencv.org/4.x/opencv.js"></script>
   <style>
-    :root { color-scheme: dark; }
-    * { box-sizing: border-box; }
+    :root {
+      color-scheme: dark;
+    }
+
+    * {
+      box-sizing: border-box;
+    }
+
     body {
       margin: 0;
       background: #050505;
       color: #f0f3ff;
       font-family: "Inter", "Segoe UI", system-ui, sans-serif;
     }
+
     #controls {
       position: fixed;
       top: 18px;
@@ -38,6 +40,7 @@
       backdrop-filter: blur(18px);
       box-shadow: 0 18px 48px rgba(0, 0, 0, 0.45);
     }
+
     #controls h1 {
       margin: 0 0 12px;
       font-size: 17px;
@@ -45,12 +48,14 @@
       text-transform: uppercase;
       color: #7da9ff;
     }
+
     #status {
       margin: 0 0 14px;
       font-size: 13px;
       line-height: 1.5;
       color: #b7c5ff;
     }
+
     #stats {
       display: grid;
       gap: 10px;
@@ -60,12 +65,14 @@
       border-radius: 12px;
       border: 1px solid rgba(255, 255, 255, 0.06);
     }
+
     .slider-row {
       display: flex;
       align-items: center;
       gap: 10px;
       margin-bottom: 10px;
     }
+
     .slider-row label {
       width: 64px;
       font-size: 12px;
@@ -73,15 +80,18 @@
       text-transform: uppercase;
       color: #8f9bb9;
     }
+
     .slider-row input[type=range] {
       flex: 1;
     }
+
     .slider-row span {
       width: 46px;
       text-align: right;
       font-variant-numeric: tabular-nums;
       color: #e8f1ff;
     }
+
     .stat-label {
       font-size: 12px;
       letter-spacing: 0.08em;
@@ -90,11 +100,13 @@
       margin-bottom: 2px;
       display: block;
     }
+
     .stat-value {
       font-variant-numeric: tabular-nums;
       font-size: 15px;
       color: #e8f1ff;
     }
+
     #controls button {
       width: 100%;
       padding: 10px 14px;
@@ -109,14 +121,17 @@
       cursor: pointer;
       transition: transform 0.2s ease, opacity 0.2s ease;
     }
+
     #controls button[disabled] {
       opacity: 0.6;
       cursor: default;
       transform: none;
     }
+
     #controls button:not([disabled]):hover {
       transform: translateY(-1px);
     }
+
     #game {
       width: 100vw;
       height: 100vh;
@@ -125,8 +140,8 @@
       justify-content: center;
     }
   </style>
->>>>>>> e9c43631
 </head>
+
 <body>
   <div id="controls">
     <h1>Ball Tracker</h1>
@@ -179,10 +194,12 @@
     <button id="startBtn">Start Camera</button>
   </div>
 
-  <canvas id="debugPlayerMap" width="640" height="480" style="display:block;margin:16px auto;border:2px solid #444;background:#222;"></canvas >
-  
+  <canvas id="debugPlayerMap" width="640" height="480"
+    style="display:block;margin:16px auto;border:2px solid #444;background:#222;"></canvas>
+
   <div id="game"></div>
 
   <script type="module" src="/src/main.ts"></script>
 </body>
+
 </html>